--- conflicted
+++ resolved
@@ -144,35 +144,14 @@
     fps=30,
     video_duration=10,
 ):
-<<<<<<< HEAD
-=======
-    """
-    Creates a video mockup that shows a high-detail view of the input image.
-
-    The video is square (1080x1080) and has two segments:
-      Segment 1 (Horizontal Pan): The crop window pans slowly from the image's center toward the left.
-      Segment 2 (Vertical Pan): Then the crop window pans slowly from the bottom (centered horizontally) up to the center.
-
-    The input image is first cropped to a square (cover effect) and then further cropped with a fixed zoom factor.
-
-    The horizontal_pan_factor and vertical_pan_factor parameters (values between 0 and 1)
-    control the fraction of the maximum available pan distance to travel.
-      - A factor of 1.0 pans the full distance from center to edge.
-      - A factor less than 1.0 pans a shorter distance, resulting in a slower perceived movement.
-    """
->>>>>>> 92059e75
     video_width = 1080
     video_height = 1080
     fourcc = cv2.VideoWriter_fourcc(*"mp4v")
     total_frames = int(fps * video_duration)
 
-<<<<<<< HEAD
     seg1_frames = total_frames // 2
     seg2_frames = total_frames - seg1_frames
 
-=======
-    # Load the input image and crop it to a square (cover effect)
->>>>>>> 92059e75
     img = cv2.imread(input_img_path)
     if img is None:
         print(f"Error loading input image for video: {input_img_path}")
@@ -189,7 +168,6 @@
         square = img.copy()
     sq_h, sq_w = square.shape[:2]
 
-<<<<<<< HEAD
     zoom_factor = 1
     crop_w_target = video_width / zoom_factor
     crop_h_target = video_height / zoom_factor
@@ -254,89 +232,13 @@
         x1, y1 = int(center_x - crop_w_target / 2), int(center_y - crop_h_target / 2)
         x2, y2 = x1 + int(crop_w_target), y1 + int(crop_h_target)
         x1, y1, x2, y2 = max(0, x1), max(0, y1), min(sq_w, x2), min(sq_h, y2)
-=======
-    # Simplified animation: start zoomed in to center, then zoom out
-    # Initial zoom factor (more zoomed in)
-    start_zoom = 0.3  # Small value = more zoomed in
-    # Final zoom factor (zoomed out)
-    end_zoom = 0.8  # Larger value = more zoomed out
-
-    # Load custom font
-    try:
-        # Adjust font size as needed
-        font_size = 80
-        font = ImageFont.truetype("./fonts/Cravelo DEMO.otf", font_size)
-    except Exception as e:
-        print("Error loading font, using default font.", e)
-        font = ImageFont.load_default()
-
-    # Generate frames
-    frames_list = []
-    for i in range(total_frames):
-        t = i / (total_frames - 1) if total_frames > 1 else 0
-        # Interpolate zoom factor from start_zoom to end_zoom
-        current_zoom = start_zoom + t * (end_zoom - start_zoom)
-
-        # Calculate crop size based on current zoom
-        crop_size = int(sq_w * current_zoom)
-
-        # Center crop
-        center_x = sq_w // 2
-        center_y = sq_h // 2
-
-        x1 = center_x - crop_size // 2
-        y1 = center_y - crop_size // 2
-        x2 = x1 + crop_size
-        y2 = y1 + crop_size
-
-        # Ensure crop is within image boundaries
-        x1 = max(0, x1)
-        y1 = max(0, y1)
-        x2 = min(sq_w, x2)
-        y2 = min(sq_h, y2)
-
-        # Extract and resize crop
->>>>>>> 92059e75
         crop_frame = square[y1:y2, x1:x2]
         frame = cv2.resize(
             crop_frame, (video_width, video_height), interpolation=cv2.INTER_AREA
         )
-<<<<<<< HEAD
         seg2_frames_list.append(add_text_overlay(frame))
 
     all_frames = seg1_frames_list + seg2_frames_list
-=======
-
-        # Convert the frame to a PIL Image to add text overlay
-        pil_frame = Image.fromarray(cv2.cvtColor(frame, cv2.COLOR_BGR2RGB))
-        draw = ImageDraw.Draw(pil_frame)
-
-        text = "Digitally enhanced vintage artwork"
-        text_bbox = draw.textbbox((0, 0), text, font=font)
-        text_width = text_bbox[2] - text_bbox[0]
-        text_height = text_bbox[3] - text_bbox[1]
-        # Position: centered horizontally, near the bottom with a 50px margin
-        text_x = (video_width - text_width) // 2
-        text_y = video_height - text_height - 50
-
-        # Optionally, add a semi-transparent background rectangle for better legibility
-        rectangle_padding = 10
-        rect_x1 = text_x - rectangle_padding
-        rect_y1 = text_y - rectangle_padding
-        rect_x2 = text_x + text_width + rectangle_padding
-        rect_y2 = text_y + text_height + rectangle_padding
-        # Semi-transparent black rectangle
-        draw.rectangle([rect_x1, rect_y1, rect_x2, rect_y2], fill=(0, 0, 0, 128))
-
-        # Draw text over the rectangle
-        draw.text((text_x, text_y), text, font=font, fill=(255, 255, 255))
-
-        # Convert back to OpenCV image (BGR format)
-        frame = cv2.cvtColor(np.array(pil_frame), cv2.COLOR_RGB2BGR)
-        frames_list.append(frame)
-
-    # Write video
->>>>>>> 92059e75
     video_writer = cv2.VideoWriter(
         output_video_path, fourcc, fps, (video_width, video_height)
     )
